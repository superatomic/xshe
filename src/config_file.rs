--- conflicted
+++ resolved
@@ -17,13 +17,7 @@
 use indexmap::IndexMap;
 use serde::Deserialize;
 use std::collections::HashMap;
-<<<<<<< HEAD
-use std::string::String;
-=======
-use std::io::Read;
-use std::path::Path;
-use std::{fs, string::String};
->>>>>>> 7b2c7476
+use std::{fs, string::String, io::Read};
 
 pub(crate) type EnvironmentVariables = IndexMap<String, EnvValue>;
 
@@ -37,30 +31,8 @@
 }
 
 impl ConfigFile {
-<<<<<<< HEAD
     pub(crate) fn load(toml_string: String) -> Result<ConfigFile, toml::de::Error> {
         toml::from_str(&*toml_string)
-=======
-    pub(crate) fn load(path: &Path) -> FileResult {
-        // If there isn't an input stream or the file path is specifically "-", read from stdin.
-        let use_stdin = atty::isnt(Stream::Stdin) || path.to_string_lossy() == "-";
-        let toml_string = match use_stdin {
-            true => Self::read_stdin(),
-
-            // Otherwise, read the specified file.
-            false => match fs::read_to_string(path) {
-                Ok(valid_file) => valid_file,
-                Err(_) => return FileResult::NotFound,
-            },
-        };
-
-        // Parse
-        let config = match toml::from_str(toml_string.as_str()) {
-            Ok(config) => config,
-            Err(_) => return FileResult::Invalid,
-        };
-        FileResult::Success(config)
->>>>>>> 7b2c7476
     }
 
     fn read_stdin() -> String {
